# Copyright (C) 2002-2006 Stephen Kennedy <stevek@gnome.org>
# Copyright (C) 2010-2013 Kai Willadsen <kai.willadsen@gmail.com>
#
# This program is free software: you can redistribute it and/or modify
# it under the terms of the GNU General Public License as published by
# the Free Software Foundation, either version 2 of the License, or (at
# your option) any later version.
#
# This program is distributed in the hope that it will be useful, but
# WITHOUT ANY WARRANTY; without even the implied warranty of
# MERCHANTABILITY or FITNESS FOR A PARTICULAR PURPOSE.  See the GNU
# General Public License for more details.
#
# You should have received a copy of the GNU General Public License
# along with this program.  If not, see <http://www.gnu.org/licenses/>.

import os

from gi.repository import Gdk
from gi.repository import Gio
from gi.repository import GLib
from gi.repository import Gtk

import meld.ui.util
from . import dirdiff
from . import filediff
from . import filemerge
from . import melddoc
from . import newdifftab
from . import recent
from . import task
from . import vcview
from .ui import gnomeglade
from .ui import notebooklabel

from meld.conf import _
from meld.recent import recent_comparisons
from meld.settings import interface_settings, settings


class MeldWindow(gnomeglade.Component):

    def __init__(self):
        gnomeglade.Component.__init__(self, "meldapp.ui", "meldapp")
        self.widget.set_name("meldapp")

        actions = (
            ("FileMenu", None, _("_File")),
            ("New", Gtk.STOCK_NEW, _("_New Comparison..."), "<Primary>N",
                _("Start a new comparison"),
                self.on_menu_file_new_activate),
            ("Save", Gtk.STOCK_SAVE, None, None,
                _("Save the current file"),
                self.on_menu_save_activate),
            ("SaveAs", Gtk.STOCK_SAVE_AS, _("Save As..."), "<Primary><shift>S",
                _("Save the current file with a different name"),
                self.on_menu_save_as_activate),
            ("Close", Gtk.STOCK_CLOSE, None, None,
                _("Close the current file"),
                self.on_menu_close_activate),

            ("EditMenu", None, _("_Edit")),
            ("Undo", Gtk.STOCK_UNDO, None, "<Primary>Z",
                _("Undo the last action"),
                self.on_menu_undo_activate),
            ("Redo", Gtk.STOCK_REDO, None, "<Primary><shift>Z",
                _("Redo the last undone action"),
                self.on_menu_redo_activate),
            ("Cut", Gtk.STOCK_CUT, None, None, _("Cut the selection"),
                self.on_menu_cut_activate),
            ("Copy", Gtk.STOCK_COPY, None, None, _("Copy the selection"),
                self.on_menu_copy_activate),
            ("Paste", Gtk.STOCK_PASTE, None, None, _("Paste the clipboard"),
                self.on_menu_paste_activate),
            ("Find", Gtk.STOCK_FIND, _("Find..."), None, _("Search for text"),
                self.on_menu_find_activate),
            ("FindNext", None, _("Find Ne_xt"), "<Primary>G",
                _("Search forwards for the same text"),
                self.on_menu_find_next_activate),
            ("FindPrevious", None, _("Find _Previous"), "<Primary><shift>G",
                _("Search backwards for the same text"),
                self.on_menu_find_previous_activate),
            ("Replace", Gtk.STOCK_FIND_AND_REPLACE,
                _("_Replace..."), "<Primary>H",
                _("Find and replace text"),
                self.on_menu_replace_activate),

            ("ChangesMenu", None, _("_Changes")),
            ("NextChange", Gtk.STOCK_GO_DOWN, _("Next Change"), "<Alt>Down",
                _("Go to the next change"),
                self.on_menu_edit_down_activate),
            ("PrevChange", Gtk.STOCK_GO_UP, _("Previous Change"), "<Alt>Up",
                _("Go to the previous change"),
                self.on_menu_edit_up_activate),
            ("OpenExternal", None, _("Open Externally"), None,
                _("Open selected file or directory in the default external "
                  "application"),
                self.on_open_external),

            ("ViewMenu", None, _("_View")),
            ("FileStatus", None, _("File Status")),
            ("VcStatus", None, _("Version Status")),
            ("FileFilters", None, _("File Filters")),
            ("Stop", Gtk.STOCK_STOP, None, "Escape",
                _("Stop the current action"),
                self.on_toolbar_stop_clicked),
            ("Refresh", Gtk.STOCK_REFRESH, None, "<Primary>R",
                _("Refresh the view"),
                self.on_menu_refresh_activate),
        )
        toggleactions = (
            ("Fullscreen", None, _("Fullscreen"), "F11",
                _("View the comparison in fullscreen"),
                self.on_action_fullscreen_toggled, False),
            ("ToolbarVisible", None, _("_Toolbar"), None,
                _("Show or hide the toolbar"),
                None, True),
        )
        ui_file = gnomeglade.ui_file("meldapp-ui.xml")
        self.actiongroup = Gtk.ActionGroup(name='MainActions')
        self.actiongroup.set_translation_domain("meld")
        self.actiongroup.add_actions(actions)
        self.actiongroup.add_toggle_actions(toggleactions)

        recent_action = Gtk.RecentAction(
            name="Recent",  label=_("Open Recent"),
            tooltip=_("Open recent files"), stock_id=None)
        recent_action.set_show_private(True)
        recent_action.set_filter(recent_comparisons.recent_filter)
        recent_action.set_sort_type(Gtk.RecentSortType.MRU)
        recent_action.connect("item-activated", self.on_action_recent)
        self.actiongroup.add_action(recent_action)

        self.ui = Gtk.UIManager()
        self.ui.insert_action_group(self.actiongroup, 0)
        self.ui.add_ui_from_file(ui_file)

        # Manually handle shells that don't show an application menu
        gtk_settings = Gtk.Settings.get_default()
        if not gtk_settings.props.gtk_shell_shows_app_menu:
            from meldapp import app

            def make_app_action(name):
                def app_action(*args):
                    app.lookup_action(name).activate(None)
                return app_action

            app_actions = (
                ("AppMenu", None, _("_Meld")),
                ("Quit", Gtk.STOCK_QUIT, None, None, _("Quit the program"),
                 make_app_action('quit')),
                ("Preferences", Gtk.STOCK_PREFERENCES, _("Prefere_nces"), None,
                 _("Configure the application"),
                 make_app_action('preferences')),
                ("Help", Gtk.STOCK_HELP, _("_Contents"), "F1",
                 _("Open the Meld manual"), make_app_action('help')),
                ("About", Gtk.STOCK_ABOUT, None, None,
                 _("About this application"), make_app_action('about')),
            )

            app_actiongroup = Gtk.ActionGroup(name="AppActions")
            app_actiongroup.set_translation_domain("meld")
            app_actiongroup.add_actions(app_actions)
            self.ui.insert_action_group(app_actiongroup, 0)

            ui_file = gnomeglade.ui_file("appmenu-fallback.xml")
            self.ui.add_ui_from_file(ui_file)
            self.widget.set_show_menubar(False)

        for menuitem in ("Save", "Undo"):
            self.actiongroup.get_action(menuitem).props.is_important = True
        self.widget.add_accel_group(self.ui.get_accel_group())
        self.menubar = self.ui.get_widget('/Menubar')
        self.toolbar = self.ui.get_widget('/Toolbar')
        self.toolbar.get_style_context().add_class(
            Gtk.STYLE_CLASS_PRIMARY_TOOLBAR)

        settings.bind('toolbar-visible',
                      self.actiongroup.get_action('ToolbarVisible'), 'active',
                      Gio.SettingsBindFlags.DEFAULT)
        settings.bind('toolbar-visible', self.toolbar, 'visible',
                      Gio.SettingsBindFlags.DEFAULT)
        interface_settings.bind('toolbar-style', self.toolbar, 'toolbar-style',
                                Gio.SettingsBindFlags.DEFAULT)

        # Add alternate keybindings for Prev/Next Change
        accels = self.ui.get_accel_group()
        (keyval, mask) = Gtk.accelerator_parse("<Primary>D")
        accels.connect(keyval, mask, 0, self.on_menu_edit_down_activate)
        (keyval, mask) = Gtk.accelerator_parse("<Primary>E")
        accels.connect(keyval, mask, 0, self.on_menu_edit_up_activate)
        (keyval, mask) = Gtk.accelerator_parse("F5")
        accels.connect(keyval, mask, 0, self.on_menu_refresh_activate)

        # Initialise sensitivity for important actions
        self.actiongroup.get_action("Stop").set_sensitive(False)
        self._update_page_action_sensitivity()

        self.appvbox.pack_start(self.menubar, False, True, 0)
        self.toolbar_holder.pack_start(self.toolbar, True, True, 0)

        # Double toolbars to work around UIManager integration issues
        self.secondary_toolbar = Gtk.Toolbar()
        self.secondary_toolbar.get_style_context().add_class(
            Gtk.STYLE_CLASS_PRIMARY_TOOLBAR)
        self.toolbar_holder.pack_end(self.secondary_toolbar, False, True, 0)

        # Manually handle GAction additions
        actions = (
            ("close", self.on_menu_close_activate, None),
        )
        for (name, callback, accel) in actions:
            action = Gio.SimpleAction.new(name, None)
            action.connect('activate', callback)
            self.widget.add_action(action)

        toolbutton = Gtk.ToolItem()
        self.spinner = Gtk.Spinner()
        toolbutton.add(self.spinner)
        self.secondary_toolbar.insert(toolbutton, -1)
        # Set a minimum size because the spinner requests nothing
        self.secondary_toolbar.set_size_request(30, -1)
        self.secondary_toolbar.show_all()

        self.widget.drag_dest_set(
            Gtk.DestDefaults.MOTION | Gtk.DestDefaults.HIGHLIGHT |
            Gtk.DestDefaults.DROP,
            None, Gdk.DragAction.COPY)
        self.widget.drag_dest_add_uri_targets()
        self.widget.connect("drag_data_received",
                            self.on_widget_drag_data_received)

        self.should_close = False
        self.idle_hooked = 0
        self.scheduler = task.LifoScheduler()
        self.scheduler.connect("runnable", self.on_scheduler_runnable)
        window_size = settings.get_value('window-size')
        self.widget.set_default_size(window_size[0], window_size[1])
        window_state = settings.get_string('window-state')
        if window_state == 'maximized':
            self.widget.maximize()
        self.ui.ensure_update()
        self.diff_handler = None
        self.undo_handlers = tuple()
        self.widget.connect('focus_in_event', self.on_focus_change)
        self.widget.connect('focus_out_event', self.on_focus_change)

        # Set tooltip on map because the recentmenu is lazily created
        rmenu = self.ui.get_widget('/Menubar/FileMenu/Recent').get_submenu()
        rmenu.connect("map", self._on_recentmenu_map)

        try:
            builder = meld.ui.util.get_builder("shortcuts.ui")
            shortcut_window = builder.get_object("shortcuts-meld")
            self.widget.set_help_overlay(shortcut_window)
        except GLib.Error:
            # GtkShortcutsWindow is new in GTK+ 3.20
            pass

    def _on_recentmenu_map(self, recentmenu):
        for imagemenuitem in recentmenu.get_children():
            imagemenuitem.set_tooltip_text(imagemenuitem.get_label())

    def on_focus_change(self, widget, event, callback_data=None):
        for idx in range(self.notebook.get_n_pages()):
            w = self.notebook.get_nth_page(idx)
            if hasattr(w.pyobject, 'on_focus_change'):
                w.pyobject.on_focus_change()
        # Let the rest of the stack know about this event
        return False

    def on_widget_drag_data_received(self, wid, context, x, y, selection_data,
                                     info, time):
        if len(selection_data.get_uris()) != 0:
            paths = []
            for uri in selection_data.get_uris():
                paths.append(Gio.File.new_for_uri(uri).get_path())
            self.open_paths(paths)
            return True

    def on_idle(self):
        ret = self.scheduler.iteration()
        if ret and isinstance(ret, str):
            self.spinner.set_tooltip_text(ret)

        pending = self.scheduler.tasks_pending()
        if not pending:
            self.spinner.stop()
            self.spinner.hide()
            self.spinner.set_tooltip_text("")
            self.idle_hooked = None
            self.actiongroup.get_action("Stop").set_sensitive(False)
        return pending

    def on_scheduler_runnable(self, sched):
        if not self.idle_hooked:
            self.spinner.show()
            self.spinner.start()
            self.actiongroup.get_action("Stop").set_sensitive(True)
            self.idle_hooked = GLib.idle_add(self.on_idle)

    def on_delete_event(self, *extra):
        should_cancel = False
        # Delete pages from right-to-left.  This ensures that if a version
        # control page is open in the far left page, it will be closed last.
        for c in reversed(self.notebook.get_children()):
            page = c.pyobject
            self.notebook.set_current_page(self.notebook.page_num(page.widget))
            response = page.on_delete_event()
            if response == Gtk.ResponseType.CANCEL:
                should_cancel = True

        should_cancel = should_cancel or self.has_pages()
        if should_cancel:
            self.should_close = True
        return should_cancel

    def has_pages(self):
        return self.notebook.get_n_pages() > 0

    def _update_page_action_sensitivity(self):
        current_page = self.notebook.get_current_page()

        if current_page != -1:
            page = self.notebook.get_nth_page(current_page).pyobject
        else:
            page = None

        self.actiongroup.get_action("Close").set_sensitive(bool(page))
        if not isinstance(page, melddoc.MeldDoc):
            for action in ("PrevChange", "NextChange", "Cut", "Copy", "Paste",
                           "Find", "FindNext", "FindPrevious", "Replace",
                           "Refresh"):
                self.actiongroup.get_action(action).set_sensitive(False)
        else:
            for action in ("Find", "Refresh"):
                self.actiongroup.get_action(action).set_sensitive(True)
            is_filediff = isinstance(page, filediff.FileDiff)
            for action in ("Cut", "Copy", "Paste", "FindNext", "FindPrevious",
                           "Replace"):
                self.actiongroup.get_action(action).set_sensitive(is_filediff)

    def handle_current_doc_switch(self, page):
        if self.diff_handler is not None:
            page.disconnect(self.diff_handler)
        page.on_container_switch_out_event(self.ui)
        if self.undo_handlers:
            undoseq = page.undosequence
            for handler in self.undo_handlers:
                undoseq.disconnect(handler)
            self.undo_handlers = tuple()

    def on_switch_page(self, notebook, page, which):
        oldidx = notebook.get_current_page()
        if oldidx >= 0:
            olddoc = notebook.get_nth_page(oldidx).pyobject
            self.handle_current_doc_switch(olddoc)

        newdoc = notebook.get_nth_page(which).pyobject if which >= 0 else None
        try:
            undoseq = newdoc.undosequence
            can_undo = undoseq.can_undo()
            can_redo = undoseq.can_redo()
            undo_handler = undoseq.connect("can-undo", self.on_can_undo)
            redo_handler = undoseq.connect("can-redo", self.on_can_redo)
            self.undo_handlers = (undo_handler, redo_handler)
        except AttributeError:
            can_undo, can_redo = False, False
        self.actiongroup.get_action("Undo").set_sensitive(can_undo)
        self.actiongroup.get_action("Redo").set_sensitive(can_redo)

        # FileDiff handles save sensitivity; it makes no sense for other modes
        if not isinstance(newdoc, filediff.FileDiff):
            self.actiongroup.get_action("Save").set_sensitive(False)
            self.actiongroup.get_action("SaveAs").set_sensitive(False)
        else:
            self.actiongroup.get_action("SaveAs").set_sensitive(True)

        if newdoc:
            nbl = self.notebook.get_tab_label(newdoc.widget)
            self.widget.set_title(nbl.get_label_text())
            newdoc.on_container_switch_in_event(self.ui)
        else:
            self.widget.set_title("Meld")

        if isinstance(newdoc, melddoc.MeldDoc):
            self.diff_handler = newdoc.connect("next-diff-changed",
                                               self.on_next_diff_changed)
        else:
            self.diff_handler = None
        if hasattr(newdoc, 'scheduler'):
            self.scheduler.add_task(newdoc.scheduler)

    def after_switch_page(self, notebook, page, which):
        self._update_page_action_sensitivity()

    def after_page_reordered(self, notebook, page, page_num):
        self._update_page_action_sensitivity()

<<<<<<< HEAD
    def on_notebook_label_changed(self, component, text, tooltip):
        page = component.widget
        nbl = self.notebook.get_tab_label(page)
        nbl.set_label_text(text)
        nbl.set_tooltip_text(tooltip)

        # Only update the window title if the current page is active
        if self.notebook.get_current_page() == self.notebook.page_num(page):
            self.widget.set_title(text + " - Meld")
        self.notebook.child_set_property(page, "menu-label", text)

        actiongroup = self.tab_switch_actiongroup
        if actiongroup:
            idx = self.notebook.page_num(page)
            action_name = "SwitchTab%d" % idx
            label = text.replace("_", "__")
            actiongroup.get_action(action_name).set_label(label)
=======
    def on_page_label_changed(self, notebook, label_text):
        self.widget.set_title(label_text)
>>>>>>> 778c8cc6

    def on_can_undo(self, undosequence, can):
        self.actiongroup.get_action("Undo").set_sensitive(can)

    def on_can_redo(self, undosequence, can):
        self.actiongroup.get_action("Redo").set_sensitive(can)

    def on_next_diff_changed(self, doc, have_prev, have_next):
        self.actiongroup.get_action("PrevChange").set_sensitive(have_prev)
        self.actiongroup.get_action("NextChange").set_sensitive(have_next)

    def on_configure_event(self, window, event):
        state = event.window.get_state()
        nosave = Gdk.WindowState.FULLSCREEN | Gdk.WindowState.MAXIMIZED
        if not (state & nosave):
            variant = GLib.Variant('(ii)', (event.width, event.height))
            settings.set_value('window-size', variant)

        maximised = state & Gdk.WindowState.MAXIMIZED
        window_state = 'maximized' if maximised else 'normal'
        settings.set_string('window-state', window_state)

    def on_menu_file_new_activate(self, menuitem):
        self.append_new_comparison()

    def on_menu_save_activate(self, menuitem):
        self.current_doc().save()

    def on_menu_save_as_activate(self, menuitem):
        self.current_doc().save_as()

    def on_action_recent(self, action):
        uri = action.get_current_uri()
        if not uri:
            return
        try:
            self.append_recent(uri)
        except (IOError, ValueError):
            # FIXME: Need error handling, but no sensible display location
            pass

    def on_menu_close_activate(self, *extra):
        i = self.notebook.get_current_page()
        if i >= 0:
            page = self.notebook.get_nth_page(i).pyobject
            page.on_delete_event()

    def on_menu_undo_activate(self, *extra):
        self.current_doc().on_undo_activate()

    def on_menu_redo_activate(self, *extra):
        self.current_doc().on_redo_activate()

    def on_menu_refresh_activate(self, *extra):
        self.current_doc().on_refresh_activate()

    def on_menu_find_activate(self, *extra):
        self.current_doc().on_find_activate()

    def on_menu_find_next_activate(self, *extra):
        self.current_doc().on_find_next_activate()

    def on_menu_find_previous_activate(self, *extra):
        self.current_doc().on_find_previous_activate()

    def on_menu_replace_activate(self, *extra):
        self.current_doc().on_replace_activate()

    def on_menu_copy_activate(self, *extra):
        widget = self.widget.get_focus()
        if isinstance(widget, Gtk.Editable):
            widget.copy_clipboard()
        elif isinstance(widget, Gtk.TextView):
            widget.emit("copy-clipboard")

    def on_menu_cut_activate(self, *extra):
        widget = self.widget.get_focus()
        if isinstance(widget, Gtk.Editable):
            widget.cut_clipboard()
        elif isinstance(widget, Gtk.TextView):
            widget.emit("cut-clipboard")

    def on_menu_paste_activate(self, *extra):
        widget = self.widget.get_focus()
        if isinstance(widget, Gtk.Editable):
            widget.paste_clipboard()
        elif isinstance(widget, Gtk.TextView):
            widget.emit("paste-clipboard")

    def on_action_fullscreen_toggled(self, widget):
        window_state = self.widget.get_window().get_state()
        is_full = window_state & Gdk.WindowState.FULLSCREEN
        if widget.get_active() and not is_full:
            self.widget.fullscreen()
        elif is_full:
            self.widget.unfullscreen()

    def on_menu_edit_down_activate(self, *args):
        self.current_doc().next_diff(Gdk.ScrollDirection.DOWN)

    def on_menu_edit_up_activate(self, *args):
        self.current_doc().next_diff(Gdk.ScrollDirection.UP)

    def on_open_external(self, *args):
        self.current_doc().open_external()

    def on_toolbar_stop_clicked(self, *args):
        self.current_doc().stop()

    def page_removed(self, page, status):
        if hasattr(page, 'scheduler'):
            self.scheduler.remove_scheduler(page.scheduler)

        page_num = self.notebook.page_num(page.widget)

        if self.notebook.get_current_page() == page_num:
            self.handle_current_doc_switch(page)

        self.notebook.remove_page(page_num)
        # Normal switch-page handlers don't get run for removing the
        # last page from a notebook.
        if not self.has_pages():
            self.on_switch_page(self.notebook, page, -1)
            self._update_page_action_sensitivity()
            if self.should_close:
                cancelled = self.widget.emit(
                    'delete-event', Gdk.Event.new(Gdk.EventType.DELETE))
                if not cancelled:
                    self.widget.emit('destroy')

    def on_page_state_changed(self, page, old_state, new_state):
        if self.should_close and old_state == melddoc.STATE_CLOSING:
            # Cancel closing if one of our tabs does
            self.should_close = False

    def on_file_changed(self, srcpage, filename):
        for c in self.notebook.get_children():
            page = c.pyobject
            if page != srcpage:
                page.on_file_changed(filename)

    def _append_page(self, page, icon):
        nbl = notebooklabel.NotebookLabel(
            icon, "", lambda b: page.on_delete_event())
        self.notebook.append_page(page.widget, nbl)

        # Change focus to the newly created page only if the user is on a
        # DirDiff or VcView page, or if it's a new tab page. This prevents
        # cycling through X pages when X diffs are initiated.
        if isinstance(self.current_doc(), dirdiff.DirDiff) or \
           isinstance(self.current_doc(), vcview.VcView) or \
           isinstance(page, newdifftab.NewDiffTab):
            self.notebook.set_current_page(self.notebook.page_num(page.widget))

        if hasattr(page, 'scheduler'):
            self.scheduler.add_scheduler(page.scheduler)
        if isinstance(page, melddoc.MeldDoc):
            page.connect("file-changed", self.on_file_changed)
            page.connect("create-diff", lambda obj, arg, kwargs:
                         self.append_diff(arg, **kwargs))
            page.connect("state-changed", self.on_page_state_changed)
        page.connect("close", self.page_removed)

        self.notebook.set_tab_reorderable(page.widget, True)

    def append_new_comparison(self):
        doc = newdifftab.NewDiffTab(self)
        self._append_page(doc, "document-new")
        self.notebook.on_label_changed(doc, _("New comparison"), None)

        def diff_created_cb(doc, newdoc):
            doc.on_delete_event()
            idx = self.notebook.page_num(newdoc.widget)
            self.notebook.set_current_page(idx)

        doc.connect("diff-created", diff_created_cb)
        return doc

    def append_dirdiff(self, dirs, auto_compare=False):
        assert len(dirs) in (1, 2, 3)
        doc = dirdiff.DirDiff(len(dirs))
        self._append_page(doc, "folder")
        doc.set_locations(dirs)
        # FIXME: This doesn't work, as dirdiff behaves differently to vcview
        if auto_compare:
            doc.on_button_diff_clicked(None)
        return doc

    def append_filediff(self, files, merge_output=None, meta=None):
        assert len(files) in (1, 2, 3)
        doc = filediff.FileDiff(len(files))
        self._append_page(doc, "text-x-generic")
        doc.set_files(files)
        if merge_output is not None:
            doc.set_merge_output_file(merge_output)
        if meta is not None:
            doc.set_meta(meta)
        return doc

    def append_filemerge(self, files, merge_output=None):
        if len(files) != 3:
            raise ValueError(
                _("Need three files to auto-merge, got: %r") % files)
        doc = filemerge.FileMerge(len(files))
        self._append_page(doc, "text-x-generic")
        doc.set_files(files)
        if merge_output is not None:
            doc.set_merge_output_file(merge_output)
        return doc

    def append_diff(self, paths, auto_compare=False, auto_merge=False,
                    merge_output=None, meta=None):
        dirslist = [p for p in paths if os.path.isdir(p)]
        fileslist = [p for p in paths if os.path.isfile(p)]
        if dirslist and fileslist:
            raise ValueError(
                _("Cannot compare a mixture of files and directories"))
        elif dirslist:
            return self.append_dirdiff(paths, auto_compare)
        elif auto_merge:
            return self.append_filemerge(paths, merge_output=merge_output)
        else:
            return self.append_filediff(
                paths, merge_output=merge_output, meta=meta)

    def append_vcview(self, location, auto_compare=False):
        doc = vcview.VcView()
        self._append_page(doc, "meld-version-control")
        location = location[0] if isinstance(location, list) else location
        doc.set_location(location)
        if auto_compare:
            doc.on_button_diff_clicked(None)
        return doc

    def append_recent(self, uri):
        comparison_type, files, flags = recent_comparisons.read(uri)
        if comparison_type == recent.TYPE_MERGE:
            tab = self.append_filemerge(files)
        elif comparison_type == recent.TYPE_FOLDER:
            tab = self.append_dirdiff(files)
        elif comparison_type == recent.TYPE_VC:
            # Files should be a single-element iterable
            tab = self.append_vcview(files[0])
        else:  # comparison_type == recent.TYPE_FILE:
            tab = self.append_filediff(files)
        self.notebook.set_current_page(self.notebook.page_num(tab.widget))
        recent_comparisons.add(tab)
        return tab

    def _single_file_open(self, path):
        doc = vcview.VcView()

        def cleanup():
            self.scheduler.remove_scheduler(doc.scheduler)
        self.scheduler.add_task(cleanup)
        self.scheduler.add_scheduler(doc.scheduler)
        path = os.path.abspath(path)
        doc.set_location(path)
        doc.connect("create-diff", lambda obj, arg, kwargs:
                    self.append_diff(arg, **kwargs))
        doc.run_diff(path)

    def open_paths(self, paths, auto_compare=False, auto_merge=False,
                   focus=False):
        tab = None
        if len(paths) == 1:
            a = paths[0]
            if os.path.isfile(a):
                self._single_file_open(a)
            else:
                tab = self.append_vcview(a, auto_compare)

        elif len(paths) in (2, 3):
            tab = self.append_diff(
                paths, auto_compare=auto_compare, auto_merge=auto_merge)
        if tab:
            recent_comparisons.add(tab)
            if focus:
                self.notebook.set_current_page(
                    self.notebook.page_num(tab.widget))

        return tab

    def current_doc(self):
        "Get the current doc or a dummy object if there is no current"
        index = self.notebook.get_current_page()
        if index >= 0:
            page = self.notebook.get_nth_page(index).pyobject
            if isinstance(page, melddoc.MeldDoc):
                return page

        class DummyDoc(object):
            def __getattr__(self, a):
                return lambda *x: None
        return DummyDoc()<|MERGE_RESOLUTION|>--- conflicted
+++ resolved
@@ -397,28 +397,8 @@
     def after_page_reordered(self, notebook, page, page_num):
         self._update_page_action_sensitivity()
 
-<<<<<<< HEAD
-    def on_notebook_label_changed(self, component, text, tooltip):
-        page = component.widget
-        nbl = self.notebook.get_tab_label(page)
-        nbl.set_label_text(text)
-        nbl.set_tooltip_text(tooltip)
-
-        # Only update the window title if the current page is active
-        if self.notebook.get_current_page() == self.notebook.page_num(page):
-            self.widget.set_title(text + " - Meld")
-        self.notebook.child_set_property(page, "menu-label", text)
-
-        actiongroup = self.tab_switch_actiongroup
-        if actiongroup:
-            idx = self.notebook.page_num(page)
-            action_name = "SwitchTab%d" % idx
-            label = text.replace("_", "__")
-            actiongroup.get_action(action_name).set_label(label)
-=======
     def on_page_label_changed(self, notebook, label_text):
         self.widget.set_title(label_text)
->>>>>>> 778c8cc6
 
     def on_can_undo(self, undosequence, can):
         self.actiongroup.get_action("Undo").set_sensitive(can)

--- conflicted
+++ resolved
@@ -184,21 +184,14 @@
     if result == Different and need_contents:
         contents = [b"".join(c) for c in contents]
         # For probable text files, discard newline differences to match
-<<<<<<< HEAD
-        # file comparisons.
-        contents = [b"\n".join(c.splitlines()) for c in contents]
-
-        for regex in regexes:
-            contents = (regex.sub(b'', c) for c in contents)
-
-=======
->>>>>>> bfb0eed3
         if ignore_blank_lines:
             contents = [remove_blank_lines(c) for c in contents]
         else:
             contents = [b"\n".join(c.splitlines()) for c in contents]
 
-        contents = [misc.apply_text_filters(c, regexes) for c in contents]
+        for regex in regexes:
+            contents = (regex.sub(b'', c) for c in contents)
+
         result = SameFiltered if all_same(contents) else Different
 
     _cache[cache_key] = CacheResult(stats, result)

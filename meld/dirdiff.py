# Copyright (C) 2002-2006 Stephen Kennedy <stevek@gnome.org>
# Copyright (C) 2009-2019 Kai Willadsen <kai.willadsen@gmail.com>
#
# This program is free software: you can redistribute it and/or modify
# it under the terms of the GNU General Public License as published by
# the Free Software Foundation, either version 2 of the License, or (at
# your option) any later version.
#
# This program is distributed in the hope that it will be useful, but
# WITHOUT ANY WARRANTY; without even the implied warranty of
# MERCHANTABILITY or FITNESS FOR A PARTICULAR PURPOSE.  See the GNU
# General Public License for more details.
#
# You should have received a copy of the GNU General Public License
# along with this program.  If not, see <http://www.gnu.org/licenses/>.

import collections
import copy
import errno
import functools
import os
import shutil
import stat
import sys
import typing
from collections import namedtuple
from decimal import Decimal
from mmap import ACCESS_COPY, mmap
from typing import List, Optional

from gi.repository import Gdk, Gio, GLib, GObject, Gtk

# TODO: Don't from-import whole modules
from meld import misc, tree
from meld.conf import _
from meld.const import FILE_FILTER_ACTION_FORMAT, MISSING_TIMESTAMP
from meld.iohelpers import find_shared_parent_path, trash_or_confirm
from meld.melddoc import MeldDoc, open_files_external
from meld.misc import all_same, apply_text_filters, with_focused_pane
from meld.recent import RecentType
from meld.settings import bind_settings, get_meld_settings, settings
from meld.treehelpers import refocus_deleted_path, tree_path_as_tuple
from meld.ui.cellrenderers import (
    CellRendererByteSize,
    CellRendererDate,
    CellRendererFileMode,
)
from meld.ui.emblemcellrenderer import EmblemCellRenderer
from meld.ui.util import map_widgets_into_lists

if typing.TYPE_CHECKING:
    from meld.ui.pathlabel import PathLabel


class StatItem(namedtuple('StatItem', 'mode size time')):
    __slots__ = ()

    @classmethod
    def _make(cls, stat_result):
        return StatItem(stat.S_IFMT(stat_result.st_mode),
                        stat_result.st_size, stat_result.st_mtime)

    def shallow_equal(self, other, time_resolution_ns):
        if self.size != other.size:
            return False

        # Shortcut to avoid expensive Decimal calculations. 2 seconds is our
        # current accuracy threshold (for VFAT), so should be safe for now.
        if abs(self.time - other.time) > 2:
            return False

        dectime1 = Decimal(self.time).scaleb(Decimal(9)).quantize(1)
        dectime2 = Decimal(other.time).scaleb(Decimal(9)).quantize(1)
        mtime1 = dectime1 // time_resolution_ns
        mtime2 = dectime2 // time_resolution_ns

        return mtime1 == mtime2


CacheResult = namedtuple('CacheResult', 'stats result')


_cache = {}
Same, SameFiltered, DodgySame, DodgyDifferent, Different, FileError = (
    list(range(6)))
# TODO: Get the block size from os.stat
CHUNK_SIZE = 4096


def remove_blank_lines(text):
    """
    Remove blank lines from text.
    And normalize line ending
    """
    return b'\n'.join(filter(bool, text.splitlines()))


def _files_contents(files, stats):
    mmaps = []
    is_bin = False
    contents = [b'' for file_obj in files]

    for index, file_and_stat in enumerate(zip(files, stats)):
        file_obj, stat_ = file_and_stat
        # use mmap for files with size > CHUNK_SIZE
        data = b''
        if stat_.size > CHUNK_SIZE:
            data = mmap(file_obj.fileno(), 0, access=ACCESS_COPY)
            mmaps.append(data)
        else:
            data = file_obj.read()
        contents[index] = data

        # Rough test to see whether files are binary.
        chunk_size = min([stat_.size, CHUNK_SIZE])
        if b"\0" in data[:chunk_size]:
            is_bin = True

    return contents, mmaps, is_bin


def _contents_same(contents, file_size):
    other_files_index = list(range(1, len(contents)))
    chunk_range = zip(
        range(0, file_size, CHUNK_SIZE),
        range(CHUNK_SIZE, file_size + CHUNK_SIZE, CHUNK_SIZE),
    )

    for start, end in chunk_range:
        chunk = contents[0][start:end]
        for index in other_files_index:
            if not chunk == contents[index][start:end]:
                return Different


def _normalize(contents, ignore_blank_lines, regexes=()):
    contents = (bytes(c) for c in contents)
    # For probable text files, discard newline differences to match
    if ignore_blank_lines:
        contents = (remove_blank_lines(c) for c in contents)
    else:
        contents = (b"\n".join(c.splitlines()) for c in contents)

    if regexes:
        contents = (apply_text_filters(c, regexes) for c in contents)
        if ignore_blank_lines:
            # We re-remove blank lines here in case applying text
            # filters has caused more lines to be blank.
            contents = (remove_blank_lines(c) for c in contents)

    return contents


def _files_same(files, regexes, comparison_args):
    """Determine whether a list of files are the same.

    Possible results are:
      Same: The files are the same
      SameFiltered: The files are identical only after filtering with 'regexes'
      DodgySame: The files are superficially the same (i.e., type, size, mtime)
      DodgyDifferent: The files are superficially different
      FileError: There was a problem reading one or more of the files
    """

    if all_same(files):
        return Same

    files = tuple(files)
    stats = tuple([StatItem._make(os.stat(f)) for f in files])

    shallow_comparison = comparison_args['shallow-comparison']
    time_resolution_ns = comparison_args['time-resolution']
    ignore_blank_lines = comparison_args['ignore_blank_lines']
    apply_text_filters = comparison_args['apply-text-filters']

    need_contents = ignore_blank_lines or apply_text_filters

    regexes = tuple(regexes) if apply_text_filters else ()

    # If all entries are directories, they are considered to be the same
    if all([stat.S_ISDIR(s.mode) for s in stats]):
        return Same

    # If any entries are not regular files, consider them different
    if not all([stat.S_ISREG(s.mode) for s in stats]):
        return Different

    # Compare files superficially if the options tells us to
    if shallow_comparison:
        all_same_timestamp = all(
            s.shallow_equal(stats[0], time_resolution_ns) for s in stats[1:]
        )
        return DodgySame if all_same_timestamp else Different

    same_size = all_same([s.size for s in stats])
    # If there are no text filters, unequal sizes imply a difference
    if not need_contents and not same_size:
        return Different

    # Check the cache before doing the expensive comparison
    cache_key = (files, need_contents, regexes, ignore_blank_lines)
    cache = _cache.get(cache_key)
    if cache and cache.stats == stats:
        return cache.result

    # Open files and compare bit-by-bit
    result = None

    try:
        mmaps = []
        handles = [open(file_path, "rb") for file_path in files]
        try:
            contents, mmaps, is_bin = _files_contents(handles, stats)

            # compare files chunk-by-chunk
            if same_size:
                result = _contents_same(contents, stats[0].size)
            else:
                result = Different

            # normalize and compare files again
            if result == Different and need_contents and not is_bin:
                contents = _normalize(contents, ignore_blank_lines, regexes)
                result = SameFiltered if all_same(contents) else Different

        # Files are too large; we can't apply filters
        except (MemoryError, OverflowError):
            result = DodgySame if all_same(stats) else DodgyDifferent
        finally:
            for m in mmaps:
                m.close()
            for h in handles:
                h.close()
    except IOError:
        # Don't cache generic errors as results
        return FileError

    if result is None:
        result = Same

    _cache[cache_key] = CacheResult(stats, result)
    return result


EMBLEM_NEW = "emblem-new"
EMBLEM_SYMLINK = "emblem-symbolic-link"

COL_EMBLEM, COL_EMBLEM_SECONDARY, COL_SIZE, COL_TIME, COL_PERMS, COL_END = (
    range(tree.COL_END, tree.COL_END + 6))


class DirDiffTreeStore(tree.DiffTreeStore):
    def __init__(self, ntree):
        # FIXME: size should be a GObject.TYPE_UINT64, but we use -1 as a flag
        super().__init__(ntree, [str, str, GObject.TYPE_INT64, float, int])

    def add_error(self, parent, msg, pane):
        defaults = {
            COL_TIME: MISSING_TIMESTAMP,
            COL_SIZE: -1,
            COL_PERMS: -1,
        }
        super().add_error(parent, msg, pane, defaults)


class CanonicalListing:
    """Multi-pane lists with canonicalised matching and error detection"""

    def __init__(self, n, canonicalize=None):
        self.items = collections.defaultdict(lambda: [None] * n)
        self.errors = []
        self.canonicalize = canonicalize
        self.add = self.add_simple if canonicalize is None else self.add_canon

    def add_simple(self, pane, item):
        self.items[item][pane] = item

    def add_canon(self, pane, item):
        ci = self.canonicalize(item)
        if self.items[ci][pane] is None:
            self.items[ci][pane] = item
        else:
            self.errors.append((pane, item, self.items[ci][pane]))

    def get(self):
        def filled(seq):
            fill_value = next(s for s in seq if s)
            return tuple(s or fill_value for s in seq)

        return sorted(filled(v) for v in self.items.values())

    @staticmethod
    def canonicalize_lower(element):
        return element.lower()


@Gtk.Template(resource_path='/org/gnome/meld/ui/dirdiff.ui')
class DirDiff(Gtk.VBox, tree.TreeviewCommon, MeldDoc):

    __gtype_name__ = "DirDiff"

    close_signal = MeldDoc.close_signal
    create_diff_signal = MeldDoc.create_diff_signal
    file_changed_signal = MeldDoc.file_changed_signal
    label_changed = MeldDoc.label_changed
    move_diff = MeldDoc.move_diff
    tab_state_changed = MeldDoc.tab_state_changed

    __gsettings_bindings__ = (
        ('folder-ignore-symlinks', 'ignore-symlinks'),
        ('folder-shallow-comparison', 'shallow-comparison'),
        ('folder-time-resolution', 'time-resolution'),
        ('folder-status-filters', 'status-filters'),
        ('folder-filter-text', 'apply-text-filters'),
        ('ignore-blank-lines', 'ignore-blank-lines'),
    )

    apply_text_filters = GObject.Property(
        type=bool,
        nick="Apply text filters",
        blurb=(
            "Whether text filters and other text sanitisation preferences "
            "should be applied when comparing file contents"),
        default=False,
    )
    folders: List[Optional[Gio.File]] = GObject.Property(
        type=object,
        nick="Folders being compared",
        blurb="List of folders being compared, as GFiles",
    )
    ignore_blank_lines = GObject.Property(
        type=bool,
        nick="Ignore blank lines",
        blurb="Whether to ignore blank lines when comparing file contents",
        default=False,
    )
    ignore_symlinks = GObject.Property(
        type=bool,
        nick="Ignore symbolic links",
        blurb="Whether to follow symbolic links when comparing folders",
        default=False,
    )
    shallow_comparison = GObject.Property(
        type=bool,
        nick="Use shallow comparison",
        blurb="Whether to compare files based solely on size and mtime",
        default=False,
    )
    status_filters = GObject.Property(
        type=GObject.TYPE_STRV,
        nick="File status filters",
        blurb="Files with these statuses will be shown by the comparison.",
    )
    time_resolution = GObject.Property(
        type=int,
        nick="Time resolution",
        blurb="When comparing based on mtime, the minimum difference in "
              "nanoseconds between two files before they're considered to "
              "have different mtimes.",
        default=100,
    )

    show_overview_map = GObject.Property(type=bool, default=True)

    chunkmap0 = Gtk.Template.Child()
    chunkmap1 = Gtk.Template.Child()
    chunkmap2 = Gtk.Template.Child()
    folder_label: 'List[PathLabel]'
    folder_label0 = Gtk.Template.Child()
    folder_label1 = Gtk.Template.Child()
    folder_label2 = Gtk.Template.Child()
    treeview0 = Gtk.Template.Child()
    treeview1 = Gtk.Template.Child()
    treeview2 = Gtk.Template.Child()
    scrolledwindow0 = Gtk.Template.Child()
    scrolledwindow1 = Gtk.Template.Child()
    scrolledwindow2 = Gtk.Template.Child()
    linkmap0 = Gtk.Template.Child()
    linkmap1 = Gtk.Template.Child()
    msgarea_mgr0 = Gtk.Template.Child()
    msgarea_mgr1 = Gtk.Template.Child()
    msgarea_mgr2 = Gtk.Template.Child()
    overview_map_revealer = Gtk.Template.Child()
    pane_actionbar0 = Gtk.Template.Child()
    pane_actionbar1 = Gtk.Template.Child()
    pane_actionbar2 = Gtk.Template.Child()
    vbox0 = Gtk.Template.Child()
    vbox1 = Gtk.Template.Child()
    vbox2 = Gtk.Template.Child()
    dummy_toolbar_linkmap0 = Gtk.Template.Child()
    dummy_toolbar_linkmap1 = Gtk.Template.Child()
<<<<<<< HEAD
=======
    file_toolbar0 = Gtk.Template.Child()
    file_toolbar1 = Gtk.Template.Child()
    file_toolbar2 = Gtk.Template.Child()
    toolbar_sourcemap_revealer = Gtk.Template.Child()
>>>>>>> b34f2082

    state_actions = {
        tree.STATE_NORMAL: ("normal", "folder-status-same"),
        tree.STATE_NOCHANGE: ("normal", "folder-status-same"),
        tree.STATE_NEW: ("new", "folder-status-new"),
        tree.STATE_MODIFIED: ("modified", "folder-status-modified"),
    }

    def __init__(self, num_panes):
        super().__init__()
        # FIXME:
        # This unimaginable hack exists because GObject (or GTK+?)
        # doesn't actually correctly chain init calls, even if they're
        # not to GObjects. As a workaround, we *should* just be able to
        # put our class first, but because of Gtk.Template we can't do
        # that if it's a GObject, because GObject doesn't support
        # multiple inheritance and we need to inherit from our Widget
        # parent to make Template work.
        MeldDoc.__init__(self)
        bind_settings(self)

        self.view_action_group = Gio.SimpleActionGroup()

        property_actions = (
            ('show-overview-map', self, 'show-overview-map'),
        )
        for action_name, obj, prop_name in property_actions:
            action = Gio.PropertyAction.new(action_name, obj, prop_name)
            self.view_action_group.add_action(action)

        # Manually handle GAction additions
        actions = (
            ('find', self.action_find),
            ('folder-collapse', self.action_folder_collapse),
            ('folder-compare', self.action_diff),
            ('folder-copy-left', self.action_copy_left),
            ('folder-copy-right', self.action_copy_right),
            ('folder-delete', self.action_delete),
            ('folder-expand', self.action_folder_expand),
            ('next-change', self.action_next_change),
            ('next-pane', self.action_next_pane),
            ('open-external', self.action_open_external),
            ('previous-change', self.action_previous_change),
            ('previous-pane', self.action_prev_pane),
            ('refresh', self.action_refresh),
            ('copy-file-paths', self.action_copy_file_paths),
        )
        for name, callback in actions:
            action = Gio.SimpleAction.new(name, None)
            action.connect('activate', callback)
            self.view_action_group.add_action(action)

        actions = (
            ("folder-status-same", self.action_filter_state_change,
                GLib.Variant.new_boolean(False)),
            ("folder-status-new", self.action_filter_state_change,
                GLib.Variant.new_boolean(False)),
            ("folder-status-modified", self.action_filter_state_change,
                GLib.Variant.new_boolean(False)),
            ("folder-ignore-case", self.action_ignore_case_change,
                GLib.Variant.new_boolean(False)),
        )
        for (name, callback, state) in actions:
            action = Gio.SimpleAction.new_stateful(name, None, state)
            action.connect('change-state', callback)
            self.view_action_group.add_action(action)

        builder = Gtk.Builder.new_from_resource(
            '/org/gnome/meld/ui/dirdiff-menus.ui')
        context_menu = builder.get_object('dirdiff-context-menu')
        self.popup_menu = Gtk.Menu.new_from_model(context_menu)
        self.popup_menu.attach_to_widget(self)

        builder = Gtk.Builder.new_from_resource(
            '/org/gnome/meld/ui/dirdiff-actions.ui')
        self.toolbar_actions = builder.get_object('view-toolbar')

        self.folders = [None, None, None]

        self.name_filters = []
        self.text_filters = []
        self.create_name_filters()
        self.create_text_filters()
        meld_settings = get_meld_settings()
        self.settings_handlers = [
            meld_settings.connect(
                "file-filters-changed", self.on_file_filters_changed),
            meld_settings.connect(
                "text-filters-changed", self.on_text_filters_changed)
        ]

        # Handle overview map visibility binding. Because of how we use
        # grid packing, we need two revealers here instead of the more
        # obvious one.
        revealers = (
            self.toolbar_sourcemap_revealer,
            self.overview_map_revealer,
        )
        for revealer in revealers:
            self.bind_property(
                'show-overview-map', revealer, 'reveal-child',
                (
                    GObject.BindingFlags.DEFAULT |
                    GObject.BindingFlags.SYNC_CREATE
                ),
            )

        map_widgets_into_lists(
            self,
            [
                "treeview", "folder_label", "scrolledwindow", "chunkmap",
                "linkmap", "msgarea_mgr", "vbox", "dummy_toolbar_linkmap",
                "pane_actionbar",
            ],
        )

        self.ensure_style()

        self.custom_labels = []
        self.set_num_panes(num_panes)

        self.connect("style-updated", self.model.on_style_updated)
        self.model.on_style_updated(self)

        self.do_to_others_lock = False
        for treeview in self.treeview:
            treeview.set_search_equal_func(tree.treeview_search_cb, None)
        self.force_cursor_recalculate = False
        self.current_path, self.prev_path, self.next_path = None, None, None
        self.focus_pane = None
        self.row_expansions = set()

        # One column-dict for each treeview, for changing visibility and order
        self.columns_dict = [{}, {}, {}]
        for i in range(3):
            col_index = self.model.column_index
            # Create icon and filename CellRenderer
            column = Gtk.TreeViewColumn(_("Name"))
            column.set_resizable(True)
            rentext = Gtk.CellRendererText()
            renicon = EmblemCellRenderer()
            column.pack_start(renicon, False)
            column.pack_start(rentext, True)
            column.set_attributes(rentext, markup=col_index(tree.COL_TEXT, i),
                                  foreground_rgba=col_index(tree.COL_FG, i),
                                  style=col_index(tree.COL_STYLE, i),
                                  weight=col_index(tree.COL_WEIGHT, i),
                                  strikethrough=col_index(tree.COL_STRIKE, i))
            column.set_attributes(
                renicon,
                icon_name=col_index(tree.COL_ICON, i),
                emblem_name=col_index(COL_EMBLEM, i),
                secondary_emblem_name=col_index(COL_EMBLEM_SECONDARY, i),
                icon_tint=col_index(tree.COL_TINT, i)
            )
            self.treeview[i].append_column(column)
            self.columns_dict[i]["name"] = column
            # Create file size CellRenderer
            column = Gtk.TreeViewColumn(_("Size"))
            column.set_resizable(True)
            rentext = CellRendererByteSize()
            column.pack_start(rentext, True)
            column.set_attributes(rentext, bytesize=col_index(COL_SIZE, i))
            self.treeview[i].append_column(column)
            self.columns_dict[i]["size"] = column
            # Create date-time CellRenderer
            column = Gtk.TreeViewColumn(_("Modification time"))
            column.set_resizable(True)
            rentext = CellRendererDate()
            column.pack_start(rentext, True)
            column.set_attributes(rentext, timestamp=col_index(COL_TIME, i))
            self.treeview[i].append_column(column)
            self.columns_dict[i]["modification time"] = column
            # Create permissions CellRenderer
            column = Gtk.TreeViewColumn(_("Permissions"))
            column.set_resizable(True)
            rentext = CellRendererFileMode()
            column.pack_start(rentext, False)
            column.set_attributes(rentext, file_mode=col_index(COL_PERMS, i))
            self.treeview[i].append_column(column)
            self.columns_dict[i]["permissions"] = column

        for i in range(3):
            selection = self.treeview[i].get_selection()
            selection.set_mode(Gtk.SelectionMode.MULTIPLE)
            selection.connect('changed', self.on_treeview_selection_changed, i)
            self.scrolledwindow[i].get_vadjustment().connect(
                "value-changed", self._sync_vscroll)
            self.scrolledwindow[i].get_hadjustment().connect(
                "value-changed", self._sync_hscroll)
        self.linediffs = [[], []]

        self.update_treeview_columns(settings, 'folder-columns')
        settings.connect('changed::folder-columns',
                         self.update_treeview_columns)

        self.update_comparator()
        self.connect("notify::shallow-comparison", self.update_comparator)
        self.connect("notify::time-resolution", self.update_comparator)
        self.connect("notify::ignore-blank-lines", self.update_comparator)
        self.connect("notify::apply-text-filters", self.update_comparator)

        # The list copying and state_filters reset here is because the action
        # toggled callback modifies the state while we're constructing it.
        self.state_filters = []
        state_filters = []
        for s in self.state_actions:
            if self.state_actions[s][0] in self.props.status_filters:
                state_filters.append(s)
                action_name = self.state_actions[s][1]
                self.set_action_state(
                    action_name, GLib.Variant.new_boolean(True))
        self.state_filters = state_filters

        self._scan_in_progress = 0

    def queue_draw(self):
        for treeview in self.treeview:
            treeview.queue_draw()

    def update_comparator(self, *args):
        comparison_args = {
            'shallow-comparison': self.props.shallow_comparison,
            'time-resolution': self.props.time_resolution,
            'apply-text-filters': self.props.apply_text_filters,
            'ignore_blank_lines': self.props.ignore_blank_lines,
        }
        self.file_compare = functools.partial(
            _files_same, comparison_args=comparison_args)
        self.refresh()

    def update_treeview_columns(self, settings, key):
        """Update the visibility and order of columns"""
        columns = settings.get_value(key)
        for i, treeview in enumerate(self.treeview):
            extra_cols = False
            last_column = treeview.get_column(0)
            for column_name, visible in columns:
                extra_cols = extra_cols or visible
                current_column = self.columns_dict[i][column_name]
                current_column.set_visible(visible)
                treeview.move_column_after(current_column, last_column)
                last_column = current_column
            treeview.set_headers_visible(extra_cols)

    def on_file_filters_changed(self, app):
        relevant_change = self.create_name_filters()
        if relevant_change:
            self.refresh()

    def create_name_filters(self):
        meld_settings = get_meld_settings()

        # Ordering of name filters is irrelevant
        old_active = set([f.filter_string for f in self.name_filters
                          if f.active])
        new_active = set([f.filter_string for f in meld_settings.file_filters
                          if f.active])
        active_filters_changed = old_active != new_active

        # TODO: Rework name_filters to use a map-like structure so that we
        # don't need _action_name_filter_map.
        self._action_name_filter_map = {}
        self.name_filters = [copy.copy(f) for f in meld_settings.file_filters]
        for i, filt in enumerate(self.name_filters):
            action = Gio.SimpleAction.new_stateful(
                name=FILE_FILTER_ACTION_FORMAT.format(i),
                parameter_type=None,
                state=GLib.Variant.new_boolean(filt.active),
            )
            action.connect('change-state', self._update_name_filter)
            action.set_enabled(filt.filter is not None)
            self.view_action_group.add_action(action)
            self._action_name_filter_map[action] = filt

        return active_filters_changed

    def on_text_filters_changed(self, app):
        relevant_change = self.create_text_filters()
        if relevant_change:
            self.refresh()

    def create_text_filters(self):
        meld_settings = get_meld_settings()

        # In contrast to file filters, ordering of text filters can matter
        old_active = [f.filter_string for f in self.text_filters if f.active]
        new_active = [f.filter_string for f in meld_settings.text_filters
                      if f.active]
        active_filters_changed = old_active != new_active

        self.text_filters = [copy.copy(f) for f in meld_settings.text_filters]

        return active_filters_changed

    def _do_to_others(self, master, objects, methodname, args):
        if self.do_to_others_lock:
            return

        self.do_to_others_lock = True
        try:
            others = [o for o in objects[:self.num_panes] if o != master]
            for o in others:
                method = getattr(o, methodname)
                method(*args)
        finally:
            self.do_to_others_lock = False

    def _sync_vscroll(self, adjustment):
        adjs = [sw.get_vadjustment() for sw in self.scrolledwindow]
        self._do_to_others(
            adjustment, adjs, "set_value", (int(adjustment.get_value()),))

    def _sync_hscroll(self, adjustment):
        adjs = [sw.get_hadjustment() for sw in self.scrolledwindow]
        self._do_to_others(
            adjustment, adjs, "set_value", (int(adjustment.get_value()),))

    def _get_focused_pane(self):
        for i, treeview in enumerate(self.treeview):
            if treeview.is_focus():
                return i
        return None

    def file_deleted(self, path, pane):
        # is file still extant in other pane?
        it = self.model.get_iter(path)
        files = self.model.value_paths(it)
        is_present = [os.path.exists(f) for f in files]
        if 1 in is_present:
            self._update_item_state(it)
        else:  # nope its gone
            self.model.remove(it)

    def file_created(self, path, pane):
        it = self.model.get_iter(path)
        root = Gtk.TreePath.new_first()
        while it and self.model.get_path(it) != root:
            self._update_item_state(it)
            it = self.model.iter_parent(it)

    @Gtk.Template.Callback()
    def on_file_selected(
            self, button: Gtk.Button, pane: int, file: Gio.File) -> None:
        self.folders[pane] = file
        self.set_locations()

    def set_locations(self) -> None:
        locations = [f.get_path() for f in self.folders if f]
        if not locations:
            return

        self.set_num_panes(len(locations))

        parent_path = find_shared_parent_path(self.folders)
        for pane, folder in enumerate(self.folders):
            self.folder_label[pane].set_file(folder)
            self.folder_label[pane].set_parent_file(parent_path)

        # This is difficult to trigger, and to test. Most of the time here we
        # will actually have had UTF-8 from GTK, which has been unicode-ed by
        # the time we get this far. This is a fallback, and may be wrong!
        locations = list(locations)
        for i, l in enumerate(locations):
            if l and not isinstance(l, str):
                locations[i] = l.decode(sys.getfilesystemencoding())
        locations = [os.path.abspath(l) if l else '' for l in locations]

        self.current_path = None
        self.model.clear()
        for m in self.msgarea_mgr:
            m.clear()
        child = self.model.add_entries(None, locations)
        self.treeview0.grab_focus()
        self._update_item_state(child)
        self.recompute_label()
        self.scheduler.remove_all_tasks()
        self._scan_in_progress = 0
        self.recursively_update(Gtk.TreePath.new_first())

    def get_comparison(self):
        root = self.model.get_iter_first()
        if root:
            uris = [Gio.File.new_for_path(d)
                    for d in self.model.value_paths(root)]
        else:
            uris = []
        return RecentType.Folder, uris

    def recursively_update(self, path):
        """Recursively update from tree path 'path'.
        """
        it = self.model.get_iter(path)
        child = self.model.iter_children(it)
        while child:
            self.model.remove(child)
            child = self.model.iter_children(it)
        self._update_item_state(it)
        self._scan_in_progress += 1
        self.scheduler.add_task(self._search_recursively_iter(path))

    def _search_recursively_iter(self, rootpath):
        for t in self.treeview:
            sel = t.get_selection()
            sel.unselect_all()

        yield _('[{label}] Scanning {folder}').format(
            label=self.label_text, folder='')
        prefixlen = 1 + len(
            self.model.value_path(self.model.get_iter(rootpath), 0))
        symlinks_followed = set()
        # TODO: This is horrible.
        if isinstance(rootpath, tuple):
            rootpath = Gtk.TreePath(rootpath)
        todo = [rootpath]
        expanded = set()

        shadowed_entries = []
        invalid_filenames = []
        while len(todo):
            todo.sort()  # depth first
            path = todo.pop(0)
            it = self.model.get_iter(path)
            roots = self.model.value_paths(it)

            # Buggy ordering when deleting rows means that we sometimes try to
            # recursively update files; this fix seems the least invasive.
            if not any(os.path.isdir(root) for root in roots):
                continue

            yield _('[{label}] Scanning {folder}').format(
                label=self.label_text, folder=roots[0][prefixlen:])
            differences = False
            encoding_errors = []

            canonicalize = None
            # TODO: Map this to a GObject prop instead?
            if self.get_action_state('folder-ignore-case'):
                canonicalize = CanonicalListing.canonicalize_lower
            dirs = CanonicalListing(self.num_panes, canonicalize)
            files = CanonicalListing(self.num_panes, canonicalize)

            for pane, root in enumerate(roots):
                if not os.path.isdir(root):
                    continue

                try:
                    entries = os.listdir(root)
                except OSError as err:
                    self.model.add_error(it, err.strerror, pane)
                    differences = True
                    continue

                for f in self.name_filters:
                    if not f.active or f.filter is None:
                        continue
                    entries = [e for e in entries if f.filter.match(e) is None]

                for e in entries:
                    try:
                        e.encode('utf8')
                    except UnicodeEncodeError:
                        invalid = e.encode('utf8', 'surrogatepass')
                        printable = invalid.decode('utf8', 'backslashreplace')
                        encoding_errors.append((pane, printable))
                        continue

                    try:
                        s = os.lstat(os.path.join(root, e))
                    # Covers certain unreadable symlink cases; see bgo#585895
                    except OSError as err:
                        error_string = e + err.strerror
                        self.model.add_error(it, error_string, pane)
                        continue

                    if stat.S_ISLNK(s.st_mode):
                        if self.props.ignore_symlinks:
                            continue
                        key = (s.st_dev, s.st_ino)
                        if key in symlinks_followed:
                            continue
                        symlinks_followed.add(key)
                        try:
                            s = os.stat(os.path.join(root, e))
                            if stat.S_ISREG(s.st_mode):
                                files.add(pane, e)
                            elif stat.S_ISDIR(s.st_mode):
                                dirs.add(pane, e)
                        except OSError as err:
                            if err.errno == errno.ENOENT:
                                error_string = e + ": Dangling symlink"
                            else:
                                error_string = e + err.strerror
                            self.model.add_error(it, error_string, pane)
                            differences = True
                    elif stat.S_ISREG(s.st_mode):
                        files.add(pane, e)
                    elif stat.S_ISDIR(s.st_mode):
                        dirs.add(pane, e)
                    else:
                        # FIXME: Unhandled stat type
                        pass

            for pane, f in encoding_errors:
                invalid_filenames.append((pane, roots[pane], f))

            for pane, f1, f2 in dirs.errors + files.errors:
                shadowed_entries.append((pane, roots[pane], f1, f2))

            alldirs = self._filter_on_state(roots, dirs.get())
            allfiles = self._filter_on_state(roots, files.get())

            if alldirs or allfiles:
                for names in alldirs:
                    entries = [
                        os.path.join(r, n) for r, n in zip(roots, names)]
                    child = self.model.add_entries(it, entries)
                    differences |= self._update_item_state(child)
                    todo.append(self.model.get_path(child))
                for names in allfiles:
                    entries = [
                        os.path.join(r, n) for r, n in zip(roots, names)]
                    child = self.model.add_entries(it, entries)
                    differences |= self._update_item_state(child)
            else:
                # Our subtree is empty, or has been filtered to be empty
                if (tree.STATE_NORMAL in self.state_filters or
                        not all(os.path.isdir(f) for f in roots)):
                    self.model.add_empty(it)
                    if self.model.iter_parent(it) is None:
                        expanded.add(tree_path_as_tuple(rootpath))
                else:
                    # At this point, we have an empty folder tree node; we can
                    # prune this and any ancestors that then end up empty.
                    while not self.model.iter_has_child(it):
                        parent = self.model.iter_parent(it)

                        # In our tree, there is always a top-level parent with
                        # no siblings. If we're here, we have an empty tree.
                        if parent is None:
                            self.model.add_empty(it)
                            break

                        # Remove the current row, and then revalidate all
                        # sibling paths on the stack by removing and
                        # readding them.
                        had_siblings = self.model.remove(it)
                        if had_siblings:
                            parent_path = self.model.get_path(parent)
                            for path in todo:
                                if parent_path.is_ancestor(path):
                                    path.prev()

                        it = parent

            if differences:
                expanded.add(tree_path_as_tuple(path))

        duplicate_dirs = list(set(p for p in roots if roots.count(p) > 1))
        if invalid_filenames or shadowed_entries:
            self._show_tree_wide_errors(invalid_filenames, shadowed_entries)
        elif duplicate_dirs:
            # Since we can only load 3 dirs we can have at most 1 duplicate
            self._show_duplicate_directory(duplicate_dirs[0])
        elif rootpath == Gtk.TreePath.new_first() and not expanded:
            self._show_identical_status()

        self.treeview[0].expand_to_path(Gtk.TreePath(("0",)))
        for path in sorted(expanded):
            self.treeview[0].expand_to_path(Gtk.TreePath(path))
        yield _('[{label}] Done').format(label=self.label_text)

        self._scan_in_progress -= 1
        self.force_cursor_recalculate = True
        self.treeview[0].set_cursor(Gtk.TreePath.new_first())

    def _show_duplicate_directory(self, duplicate_directory):
        for index in range(self.num_panes):
            primary = _(
                'Folder {} is being compared to itself').format(
                duplicate_directory)
            self.msgarea_mgr[index].add_dismissable_msg(
                'dialog-warning-symbolic', primary, '', self.msgarea_mgr)

    def _show_identical_status(self):
        primary = _("Folders have no differences")
        identical_note = _(
            "Contents of scanned files in folders are identical.")
        shallow_note = _(
            "Scanned files in folders appear identical, but contents have not "
            "been scanned.")
        file_filter_qualifier = _(
            "File filters are in use, so not all files have been scanned.")
        text_filter_qualifier = _(
            "Text filters are in use and may be masking content differences.")

        is_shallow = self.props.shallow_comparison
        have_file_filters = any(f.active for f in self.name_filters)
        have_text_filters = any(f.active for f in self.text_filters)

        secondary = [shallow_note if is_shallow else identical_note]
        if have_file_filters:
            secondary.append(file_filter_qualifier)
        if not is_shallow and have_text_filters:
            secondary.append(text_filter_qualifier)
        secondary = " ".join(secondary)

        for pane in range(self.num_panes):
            msgarea = self.msgarea_mgr[pane].new_from_text_and_icon(
                'dialog-information-symbolic', primary, secondary)
            button = msgarea.add_button(_("Hide"), Gtk.ResponseType.CLOSE)
            if pane == 0:
                button.props.label = _("Hi_de")

            def clear_all(*args):
                for p in range(self.num_panes):
                    self.msgarea_mgr[p].clear()
            msgarea.connect("response", clear_all)
            msgarea.show_all()

    def _show_tree_wide_errors(self, invalid_filenames, shadowed_entries):
        header = _("Multiple errors occurred while scanning this folder")
        invalid_header = _("Files with invalid encodings found")
        # TRANSLATORS: This is followed by a list of files
        invalid_secondary = _("Some files were in an incorrect encoding. "
                              "The names are something like:")
        shadowed_header = _("Files hidden by case insensitive comparison")
        # TRANSLATORS: This is followed by a list of files
        shadowed_secondary = _("You are running a case insensitive comparison "
                               "on a case sensitive filesystem. The following "
                               "files in this folder are hidden:")

        invalid_entries = [[] for i in range(self.num_panes)]
        for pane, root, f in invalid_filenames:
            invalid_entries[pane].append(os.path.join(root, f))

        formatted_entries = [[] for i in range(self.num_panes)]
        for pane, root, f1, f2 in shadowed_entries:
            paths = [os.path.join(root, f) for f in (f1, f2)]
            entry_str = _("“{first_file}” hidden by “{second_file}”").format(
                first_file=paths[0],
                second_file=paths[1],
            )
            formatted_entries[pane].append(entry_str)

        if invalid_filenames or shadowed_entries:
            for pane in range(self.num_panes):
                invalid = "\n".join(invalid_entries[pane])
                shadowed = "\n".join(formatted_entries[pane])
                if invalid and shadowed:
                    messages = (invalid_secondary, invalid, "",
                                shadowed_secondary, shadowed)
                elif invalid:
                    header = invalid_header
                    messages = (invalid_secondary, invalid)
                elif shadowed:
                    header = shadowed_header
                    messages = (shadowed_secondary, shadowed)
                else:
                    continue
                secondary = "\n".join(messages)
                self.msgarea_mgr[pane].add_dismissable_msg(
                    'dialog-error-symbolic', header, secondary)

    def copy_selected(self, direction):
        assert direction in (-1, 1)
        src_pane = self._get_focused_pane()
        if src_pane is None:
            return

        dst_pane = src_pane + direction
        assert dst_pane >= 0 and dst_pane < self.num_panes
        paths = self._get_selected_paths(src_pane)
        paths.reverse()
        model = self.model
        for path in paths:  # filter(lambda x: x.name is not None, sel):
            it = model.get_iter(path)
            name = model.value_path(it, src_pane)
            if name is None:
                continue
            src = model.value_path(it, src_pane)
            dst = model.value_path(it, dst_pane)
            try:
                if os.path.isfile(src):
                    dstdir = os.path.dirname(dst)
                    if not os.path.exists(dstdir):
                        os.makedirs(dstdir)
                    misc.copy2(src, dstdir)
                    self.file_created(path, dst_pane)
                elif os.path.isdir(src):
                    if os.path.exists(dst):
                        parent_name = os.path.dirname(dst)
                        folder_name = os.path.basename(dst)
                        dialog_buttons = [
                            (_("_Cancel"), Gtk.ResponseType.CANCEL),
                            (_("_Replace"), Gtk.ResponseType.OK),
                        ]
                        replace = misc.modal_dialog(
                            primary=_("Replace folder “%s”?") % folder_name,
                            secondary=_(
                                "Another folder with the same name already "
                                "exists in “%s”.\n"
                                "If you replace the existing folder, all "
                                "files in it will be lost.") % parent_name,
                            buttons=dialog_buttons,
                            messagetype=Gtk.MessageType.WARNING,
                        )
                        if replace != Gtk.ResponseType.OK:
                            continue
                    misc.copytree(src, dst)
                    self.recursively_update(path)
            except (OSError, IOError, shutil.Error) as err:
                misc.error_dialog(
                    _("Error copying file"),
                    _("Couldn’t copy {source}\nto {dest}.\n\n{error}").format(
                        source=GLib.markup_escape_text(src),
                        dest=GLib.markup_escape_text(dst),
                        error=GLib.markup_escape_text(str(err)),
                    )
                )

    @with_focused_pane
    def delete_selected(self, pane):
        """Trash or delete all selected files/folders recursively"""

        paths = self._get_selected_paths(pane)

        # Reversing paths means that we remove tree rows bottom-up, so
        # tree paths don't change during the iteration.
        paths.reverse()
        for path in paths:
            it = self.model.get_iter(path)
            name = self.model.value_path(it, pane)
            gfile = Gio.File.new_for_path(name)

            try:
                deleted = trash_or_confirm(gfile)
            except Exception as e:
                misc.error_dialog(
                    _("Error deleting {}").format(
                        GLib.markup_escape_text(gfile.get_parse_name()),
                    ),
                    str(e),
                )
            else:
                if deleted:
                    self.file_deleted(path, pane)

    def on_treemodel_row_deleted(self, model, path):
        if self.current_path == path:
            self.current_path = refocus_deleted_path(model, path)
            if self.current_path and self.focus_pane:
                self.focus_pane.set_cursor(self.current_path)

        self.row_expansions = set()

    def on_treeview_selection_changed(self, selection, pane):
        if not self.treeview[pane].is_focus():
            return
        self.update_action_sensitivity()

    def update_action_sensitivity(self):
        pane = self._get_focused_pane()
        if pane is not None:
            selection = self.treeview[pane].get_selection()
            have_selection = bool(selection.count_selected_rows())
        else:
            have_selection = False

        if have_selection:
            is_valid = True
            for path in selection.get_selected_rows()[1]:
                state = self.model.get_state(self.model.get_iter(path), pane)
                if state in (tree.STATE_ERROR, tree.STATE_NONEXIST):
                    is_valid = False
                    break

            busy = self._scan_in_progress > 0
            is_valid = is_valid and not busy

            is_single_foldable_row = False
            if (selection.count_selected_rows() == 1):
                path = selection.get_selected_rows()[1][0]
                it = self.model.get_iter(path)
                is_single_foldable_row = self.model.iter_has_child(it)

            self.set_action_enabled('folder-collapse', is_single_foldable_row)
            self.set_action_enabled('folder-expand', is_single_foldable_row)
            self.set_action_enabled('folder-compare', True)
            self.set_action_enabled('folder-delete', is_valid)
            self.set_action_enabled('folder-copy-left', is_valid and pane > 0)
            self.set_action_enabled(
                'folder-copy-right', is_valid and pane + 1 < self.num_panes)
            self.set_action_enabled('open-external', is_valid)
        else:
            actions = (
                'folder-collapse',
                'folder-compare',
                'folder-copy-left',
                'folder-copy-right',
                'folder-delete',
                'folder-expand',
                'open-external',
            )
            for action in actions:
                self.set_action_enabled(action, False)

    @Gtk.Template.Callback()
    def on_treeview_cursor_changed(self, view):
        pane = self.treeview.index(view)
        if len(self.model) == 0:
            return

        cursor_path, cursor_col = self.treeview[pane].get_cursor()
        if not cursor_path:
            self.set_action_enabled("previous-change", False)
            self.set_action_enabled("next-change", False)
            self.current_path = cursor_path
            return

        if self.force_cursor_recalculate:
            # We force cursor recalculation on initial load, and when
            # we handle model change events.
            skip = False
            self.force_cursor_recalculate = False
        else:
            try:
                old_cursor = self.model.get_iter(self.current_path)
            except (ValueError, TypeError):
                # An invalid path gives ValueError; None gives a TypeError
                skip = False
            else:
                # We can skip recalculation if the new cursor is between
                # the previous/next bounds, and we weren't on a changed row
                state = self.model.get_state(old_cursor, 0)
                if state not in (
                        tree.STATE_NORMAL, tree.STATE_NOCHANGE,
                        tree.STATE_EMPTY):
                    skip = False
                else:
                    if self.prev_path is None and self.next_path is None:
                        skip = True
                    elif self.prev_path is None:
                        skip = cursor_path < self.next_path
                    elif self.next_path is None:
                        skip = self.prev_path < cursor_path
                    else:
                        skip = self.prev_path < cursor_path < self.next_path

        if not skip:
            prev, next_ = self.model._find_next_prev_diff(cursor_path)
            self.prev_path, self.next_path = prev, next_
            self.set_action_enabled("previous-change", prev is not None)
            self.set_action_enabled("next-change", next_ is not None)

        self.current_path = cursor_path

    @Gtk.Template.Callback()
    def on_treeview_popup_menu(self, treeview):
        tree.TreeviewCommon.on_treeview_popup_menu(self, treeview)

    @Gtk.Template.Callback()
    def on_treeview_button_press_event(self, treeview, event):
        tree.TreeviewCommon.on_treeview_button_press_event(
            self, treeview, event)

    @with_focused_pane
    def action_prev_pane(self, pane, *args):
        new_pane = (pane - 1) % self.num_panes
        self.change_focused_tree(self.treeview[pane], self.treeview[new_pane])

    @with_focused_pane
    def action_next_pane(self, pane, *args):
        new_pane = (pane + 1) % self.num_panes
        self.change_focused_tree(self.treeview[pane], self.treeview[new_pane])

    @Gtk.Template.Callback()
    def on_treeview_key_press_event(self, view, event):
        if event.keyval not in (Gdk.KEY_Left, Gdk.KEY_Right):
            return False

        pane = self.treeview.index(view)
        target_pane = pane + 1 if event.keyval == Gdk.KEY_Right else pane - 1
        if 0 <= target_pane < self.num_panes:
            self.change_focused_tree(view, self.treeview[target_pane])

        return True

    def change_focused_tree(
            self, old_view: Gtk.TreeView, new_view: Gtk.TreeView):

        paths = old_view.get_selection().get_selected_rows()[1]
        old_view.get_selection().unselect_all()

        new_view.grab_focus()
        new_view.get_selection().unselect_all()
        if paths:
            new_view.set_cursor(paths[0])
            for p in paths:
                new_view.get_selection().select_path(p)

        new_view.emit("cursor-changed")

    @Gtk.Template.Callback()
    def on_treeview_row_activated(self, view, path, column):
        pane = self.treeview.index(view)
        rows = self.model.value_paths(self.model.get_iter(path))
        # Click a file: compare; click a directory: expand; click a missing
        # entry: check the next neighbouring entry
        pane_ordering = ((0, 1, 2), (1, 2, 0), (2, 1, 0))
        for p in pane_ordering[pane]:
            if p < self.num_panes and rows[p] and os.path.exists(rows[p]):
                pane = p
                break
        if not rows[pane]:
            return
        if os.path.isfile(rows[pane]):
            self.create_diff_signal.emit(
                [Gio.File.new_for_path(r) for r in rows if os.path.isfile(r)],
                {}
            )
        elif os.path.isdir(rows[pane]):
            if view.row_expanded(path):
                view.collapse_row(path)
            else:
                view.expand_row(path, False)

    @Gtk.Template.Callback()
    def on_treeview_row_expanded(self, view, it, path):
        self.row_expansions.add(str(path))
        for row in self.model[path].iterchildren():
            if str(row.path) in self.row_expansions:
                view.expand_row(row.path, False)

        self._do_to_others(view, self.treeview, "expand_row", (path, False))

    @Gtk.Template.Callback()
    def on_treeview_row_collapsed(self, view, me, path):
        self.row_expansions.discard(str(path))
        self._do_to_others(view, self.treeview, "collapse_row", (path,))

    @Gtk.Template.Callback()
    def on_treeview_focus_in_event(self, tree, event):
        self.focus_pane = tree
        self.update_action_sensitivity()
        tree.emit("cursor-changed")

    def run_diff_from_iter(self, it):
        row_paths = self.model.value_paths(it)
        gfiles = [Gio.File.new_for_path(p)
                  for p in row_paths if os.path.exists(p)]
        self.create_diff_signal.emit(gfiles, {})

    def action_diff(self, *args):
        pane = self._get_focused_pane()
        if pane is None:
            return

        selected = self._get_selected_paths(pane)
        for row in selected:
            self.run_diff_from_iter(self.model.get_iter(row))

    def action_folder_collapse(self, *args):
        pane = self._get_focused_pane()
        if pane is None:
            return

        root_path = self._get_selected_paths(pane)[0]
        filter_model = Gtk.TreeModelFilter(
            child_model=self.model, virtual_root=root_path)
        paths_to_collapse = []
        filter_model.foreach(self.append_paths_to_collapse, paths_to_collapse)
        paths_to_collapse.insert(0, root_path)

        for path in reversed(paths_to_collapse):
            self.treeview[pane].collapse_row(path)

    def append_paths_to_collapse(
            self, filter_model, filter_path, filter_iter, paths_to_collapse):
        path = filter_model.convert_path_to_child_path(filter_path)
        paths_to_collapse.append(path)

    def action_folder_expand(self, *args):
        pane = self._get_focused_pane()
        if pane is None:
            return

        paths = self._get_selected_paths(pane)
        for path in paths:
            self.treeview[pane].expand_row(path, True)

    def action_copy_left(self, *args):
        self.copy_selected(-1)

    def action_copy_right(self, *args):
        self.copy_selected(1)

    def action_delete(self, *args):
        self.delete_selected()

    def action_open_external(self, *args):
        pane = self._get_focused_pane()
        if pane is None:
            return
        files = [
            self.model.value_path(self.model.get_iter(p), pane)
            for p in self._get_selected_paths(pane)
        ]
        files = [f for f in files if f]
        if files:
            open_files_external(files)

    def action_copy_file_paths(self, *args):
        pane = self._get_focused_pane()
        if pane is None:
            return
        files = [
            self.model.value_path(self.model.get_iter(p), pane)
            for p in self._get_selected_paths(pane)
        ]
        files = [f for f in files if f]
        if files:
            clip = Gtk.Clipboard.get_default(Gdk.Display.get_default())
            clip.set_text('\n'.join(str(f) for f in files), -1)
            clip.store()

    def action_ignore_case_change(self, action, value):
        action.set_state(value)
        self.refresh()

    def action_filter_state_change(self, action, value):
        action.set_state(value)

        active_filters = [
            a for a in self.state_actions
            if self.get_action_state(self.state_actions[a][1])
        ]

        if set(active_filters) == set(self.state_filters):
            return

        state_strs = [self.state_actions[s][0] for s in active_filters]
        self.state_filters = active_filters
        # TODO: Updating the property won't have any effect on its own
        self.props.status_filters = state_strs
        self.refresh()

    def _update_name_filter(self, action, state):
        self._action_name_filter_map[action].active = state.get_boolean()
        action.set_state(state)
        self.refresh()

        #
        # Selection
        #
    def _get_selected_paths(self, pane):
        assert pane is not None
        return self.treeview[pane].get_selection().get_selected_rows()[1]

        #
        # Filtering
        #

    def _filter_on_state(self, roots, fileslist):
        """Get state of 'files' for filtering purposes.
           Returns STATE_NORMAL, STATE_NOCHANGE, STATE_NEW or STATE_MODIFIED

               roots - array of root directories
               fileslist - array of filename tuples of length len(roots)
        """
        assert len(roots) == self.model.ntree
        ret = []
        regexes = [f.byte_filter for f in self.text_filters if f.active]
        for files in fileslist:
            curfiles = [os.path.join(r, f) for r, f in zip(roots, files)]
            is_present = [os.path.exists(f) for f in curfiles]
            all_present = 0 not in is_present
            if all_present:
                comparison_result = self.file_compare(curfiles, regexes)
                if comparison_result in (
                        Same, DodgySame):
                    state = tree.STATE_NORMAL
                elif comparison_result == SameFiltered:
                    state = tree.STATE_NOCHANGE
                else:
                    state = tree.STATE_MODIFIED
            else:
                state = tree.STATE_NEW
            # Always retain NORMAL folders for comparison; we remove these
            # later if they have no children.
            if (state in self.state_filters or
                    all(os.path.isdir(f) for f in curfiles)):
                ret.append(files)
        return ret

    def _update_item_state(self, it):
        """Update the state of a tree row

        All changes and updates to tree rows should happen here;
        structural changes happen elsewhere, but they only delete rows
        or add new rows with path information. This function is the
        only place where row details are changed.
        """
        files = self.model.value_paths(it)
        regexes = [f.byte_filter for f in self.text_filters if f.active]

        def none_stat(f):
            try:
                return os.stat(f)
            except OSError:
                return None
        stats = [none_stat(f) for f in files[:self.num_panes]]
        sizes = [s.st_size if s else 0 for s in stats]
        perms = [s.st_mode if s else 0 for s in stats]
        times = [s.st_mtime if s else 0 for s in stats]

        def none_lstat(f):
            try:
                return os.lstat(f)
            except OSError:
                return None

        lstats = [none_lstat(f) for f in files[:self.num_panes]]
        symlinks = {
            i for i, s in enumerate(lstats) if s and stat.S_ISLNK(s.st_mode)
        }

        def format_name_override(f):
            source = GLib.markup_escape_text(os.path.basename(f))
            target = GLib.markup_escape_text(os.readlink(f))
            return "{} ⟶ {}".format(source, target)

        name_overrides = [
            format_name_override(f) if i in symlinks else None
            for i, f in enumerate(files)
        ]

        existing_times = [s.st_mtime for s in stats if s]
        newest_time = max(existing_times) if existing_times else 0
        if existing_times.count(newest_time) == len(existing_times):
            # If all actually-present files have the same mtime, don't
            # pretend that any are "newer", and do the same if e.g.,
            # there's only one file.
            newest = set()
        else:
            newest = {i for i, t in enumerate(times) if t == newest_time}

        if all(stats):
            all_same = self.file_compare(files, regexes)
            all_present_same = all_same
        else:
            lof = [f for f, time in zip(files, times) if time]
            all_same = Different
            all_present_same = self.file_compare(lof, regexes)

        # TODO: Differentiate the DodgySame case
        if all_same == Same or all_same == DodgySame:
            state = tree.STATE_NORMAL
        elif all_same == SameFiltered:
            state = tree.STATE_NOCHANGE
        # TODO: Differentiate the SameFiltered and DodgySame cases
        elif all_present_same in (Same, SameFiltered, DodgySame):
            state = tree.STATE_NEW
        elif all_same == FileError or all_present_same == FileError:
            state = tree.STATE_ERROR
        # Different and DodgyDifferent
        else:
            state = tree.STATE_MODIFIED
        different = state not in {tree.STATE_NORMAL, tree.STATE_NOCHANGE}

        isdir = [os.path.isdir(files[j]) for j in range(self.model.ntree)]
        for j in range(self.model.ntree):
            if stats[j]:
                self.model.set_path_state(
                    it, j, state, isdir[j], display_text=name_overrides[j])
                emblem = EMBLEM_NEW if j in newest else None
                link_emblem = EMBLEM_SYMLINK if j in symlinks else None
                self.model.unsafe_set(it, j, {
                    COL_EMBLEM: emblem,
                    COL_EMBLEM_SECONDARY: link_emblem,
                    COL_TIME: times[j],
                    COL_PERMS: perms[j]
                })
                # Size is handled independently, because unsafe_set
                # can't correctly box GObject.TYPE_INT64.
                self.model.set(
                    it, self.model.column_index(COL_SIZE, j), sizes[j])
            else:
                self.model.set_path_state(
                    it, j, tree.STATE_NONEXIST, any(isdir))
                # Set sentinel values for time, size and perms
                # TODO: change sentinels to float('nan'), pending:
                #   https://gitlab.gnome.org/GNOME/glib/issues/183
                self.model.unsafe_set(it, j, {
                    COL_TIME: MISSING_TIMESTAMP,
                    COL_SIZE: -1,
                    COL_PERMS: -1
                })
        return different

    def set_num_panes(self, num_panes):
        if num_panes == self.num_panes or num_panes not in (1, 2, 3):
            return

        self.model = DirDiffTreeStore(num_panes)
        self.model.connect("row-deleted", self.on_treemodel_row_deleted)
        for treeview in self.treeview:
            treeview.set_model(self.model)

        for widget in (
                self.vbox[:num_panes] + self.pane_actionbar[:num_panes] +
                self.chunkmap[:num_panes] + self.linkmap[:num_panes - 1] +
                self.dummy_toolbar_linkmap[:num_panes - 1]):
            widget.show()

        for widget in (
                self.vbox[num_panes:] + self.pane_actionbar[num_panes:] +
                self.chunkmap[num_panes:] + self.linkmap[num_panes - 1:] +
                self.dummy_toolbar_linkmap[num_panes - 1:]):
            widget.hide()

        self.num_panes = num_panes

    def refresh(self):
        self.set_locations()

    def recompute_label(self):
        root = self.model.get_iter_first()
        filenames = self.model.value_paths(root)
        filenames = [f or _('No folder') for f in filenames]
        if self.custom_labels:
            label_options = zip(self.custom_labels, filenames)
            shortnames = [l[0] or l[1] for l in label_options]
        else:
            shortnames = misc.shorten_names(*filenames)
        self.label_text = " : ".join(shortnames)
        self.tooltip_text = self.label_text
        self.label_changed.emit(self.label_text, self.tooltip_text)

    def set_labels(self, labels):
        labels = labels[:self.num_panes]
        extra = self.num_panes - len(labels)
        if extra:
            labels.extend([""] * extra)
        self.custom_labels = labels
        self.recompute_label()

    def on_file_changed(self, changed_filename):
        """When a file has changed, try to find it in our tree
           and update its status if necessary
        """
        model = self.model
        changed_paths = []
        # search each panes tree for changed_filename
        for pane in range(self.num_panes):
            it = model.get_iter_first()
            current = model.value_path(it, pane).split(os.sep)
            changed = changed_filename.split(os.sep)
            # early exit. does filename begin with root?
            try:
                if changed[:len(current)] != current:
                    continue
            except IndexError:
                continue
            changed = changed[len(current):]
            # search the tree one path part at a time
            for part in changed:
                child = model.iter_children(it)
                while child:
                    child_path = model.value_path(child, pane)
                    # Found the changed path
                    if child_path and part == os.path.basename(child_path):
                        it = child
                        break
                    child = self.model.iter_next(child)
                if not it:
                    break
            # save if found and unique
            if it:
                path = model.get_path(it)
                if path not in changed_paths:
                    changed_paths.append(path)
        # do the update
        for path in changed_paths:
            self._update_item_state(model.get_iter(path))
        self.force_cursor_recalculate = True

    @Gtk.Template.Callback()
    def on_linkmap_scroll_event(self, linkmap, event):
        self.next_diff(event.direction)

    def next_diff(self, direction):
        if self.focus_pane:
            pane = self.treeview.index(self.focus_pane)
        else:
            pane = 0
        if direction == Gdk.ScrollDirection.UP:
            path = self.prev_path
        else:
            path = self.next_path
        if path:
            self.treeview[pane].expand_to_path(path)
            self.treeview[pane].set_cursor(path)
        else:
            self.error_bell()

    def action_previous_change(self, *args):
        self.next_diff(Gdk.ScrollDirection.UP)

    def action_next_change(self, *args):
        self.next_diff(Gdk.ScrollDirection.DOWN)

    def action_refresh(self, *args):
        self.refresh()

    def on_delete_event(self):
        meld_settings = get_meld_settings()
        for h in self.settings_handlers:
            meld_settings.disconnect(h)
        self.close_signal.emit(0)
        return Gtk.ResponseType.OK

    def action_find(self, *args):
        self.focus_pane.emit("start-interactive-search")

    def auto_compare(self):
        modified_states = (tree.STATE_MODIFIED, tree.STATE_CONFLICT)
        for it in self.model.state_rows(modified_states):
            self.run_diff_from_iter(it)


DirDiff.set_css_name('meld-folder-diff')<|MERGE_RESOLUTION|>--- conflicted
+++ resolved
@@ -389,13 +389,7 @@
     vbox2 = Gtk.Template.Child()
     dummy_toolbar_linkmap0 = Gtk.Template.Child()
     dummy_toolbar_linkmap1 = Gtk.Template.Child()
-<<<<<<< HEAD
-=======
-    file_toolbar0 = Gtk.Template.Child()
-    file_toolbar1 = Gtk.Template.Child()
-    file_toolbar2 = Gtk.Template.Child()
     toolbar_sourcemap_revealer = Gtk.Template.Child()
->>>>>>> b34f2082
 
     state_actions = {
         tree.STATE_NORMAL: ("normal", "folder-status-same"),
